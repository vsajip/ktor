--- conflicted
+++ resolved
@@ -9,7 +9,6 @@
 import io.ktor.http.content.*
 import io.ktor.server.engine.*
 import io.ktor.utils.io.*
-import io.netty.buffer.*
 import io.netty.channel.*
 import io.netty.handler.codec.http.*
 import kotlin.coroutines.*
@@ -85,20 +84,11 @@
         responseMessage = when {
             content.isClosedForRead -> {
                 responseMessage(chunked = false, data = EmptyByteArray)
-<<<<<<< HEAD
             }
             else -> {
                 responseMessage(chunked, last = false)
             }
         }
-
-=======
-            }
-            else -> {
-                responseMessage(chunked, last = false)
-            }
-        }
->>>>>>> 1340d404
         responseFlag.setSuccess()
         responseMessageSent = true
     }
