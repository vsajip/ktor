/*
* Copyright 2014-2021 JetBrains s.r.o and contributors. Use of this source code is governed by the Apache 2.0 license.
*/

package io.ktor.server.netty.cio

import io.ktor.http.*
import io.ktor.server.netty.*
import io.ktor.util.*
import io.ktor.util.cio.*
import io.ktor.utils.io.*
import io.netty.channel.*
import io.netty.handler.codec.http.*
import io.netty.handler.codec.http2.*
import kotlinx.coroutines.*
import java.io.*
<<<<<<< HEAD
import java.lang.ref.*
import java.util.*
=======
>>>>>>> 10bde440
import java.util.concurrent.atomic.*
import kotlin.coroutines.*

private const val UNFLUSHED_LIMIT = 65536

public val flushes: AtomicLong = AtomicLong()

@OptIn(InternalAPI::class, DelicateCoroutinesApi::class)
internal class NettyResponsePipeline constructor(
    private val context: ChannelHandlerContext,
    override val coroutineContext: CoroutineContext,
    private var writersCount: AtomicLong,
<<<<<<< HEAD
    private var myInProgress: WeakReference<AtomicLong>
=======
    private var lastContentFlag: AtomicBoolean
>>>>>>> 10bde440
) : CoroutineScope {
    private val needsFlush: AtomicBoolean = AtomicBoolean(false)

    private val isReadComplete: AtomicBoolean = AtomicBoolean(false)

    private var prevCall: ChannelPromise = context.newPromise().also {
        it.setSuccess()
<<<<<<< HEAD
    }

    fun markReadingStopped() {
        isReadComplete.set(true)

        if (needsFlush.get() && writersCount.get() == 0L) {
            needsFlush.set(false)
            context.flush()
            flushes.incrementAndGet()
        }
    }

=======
    }

    fun markReadingStopped() {
        isReadComplete.set(true)

        val currentWritersCount = writersCount.get()
        if (needsFlush.get() && currentWritersCount == 0L) {
            context.flush()
            needsFlush.set(false)
        }
    }

>>>>>>> 10bde440
    fun processResponse(call: NettyApplicationCall) {
        call.previousCallFinished = prevCall
        call.callFinished = context.newPromise()
        prevCall = call.callFinished

        processElement(call)
    }

    private fun processElement(call: NettyApplicationCall) {
        try {
            call.response.responseFlag.addListener {
                call.previousCallFinished.addListener {
                    try {
                        processCall(call)
                    } finally {
                        call.responseWriteJob.cancel()
                    }
                }
            }
        } catch (actualException: Throwable) {
            processCallFailed(call, actualException)
        }
    }

    private fun processCallFailed(call: NettyApplicationCall, actualException: Throwable) {
        val t = when {
            actualException is IOException && actualException !is ChannelIOException ->
                ChannelWriteException(exception = actualException)
            else -> actualException
        }

        call.response.responseChannel.cancel(t)
        call.responseWriteJob.cancel()
        call.response.cancel()
        call.dispose()
        call.callFinished.setFailure(t)
    }

    private fun processUpgrade(call: NettyApplicationCall, responseMessage: Any): ChannelFuture {
        val future = context.write(responseMessage)
        call.upgrade(context)
        call.isRaw = true

        context.flush()
<<<<<<< HEAD
        flushes.incrementAndGet()
=======
>>>>>>> 10bde440
        needsFlush.set(false)
        return future
    }

    private fun finishCall(
        call: NettyApplicationCall,
        lastMessage: Any?,
        lastFuture: ChannelFuture
    ) {
        val prepareForClose =
            (!call.request.keepAlive || call.response.isUpgradeResponse()) && call.isContextCloseRequired()

        val future = if (lastMessage != null) {
            val f = context.write(lastMessage)
            needsFlush.set(true)
            writersCount.decrementAndGet()
            f
        } else {
            writersCount.decrementAndGet()
            null
        }
<<<<<<< HEAD

        call.callFinished.setSuccess()

=======

        call.callFinished.setSuccess()

>>>>>>> 10bde440
        val finishLambda = finishLambda@{
            if (prepareForClose) {
                close(lastFuture)
                return@finishLambda
            }

            scheduleFlush()
        }

        future?.addListener {
            finishLambda()
        }
        finishLambda()
    }

    fun close(lastFuture: ChannelFuture) {
        context.flush()
<<<<<<< HEAD
        flushes.incrementAndGet()
=======
>>>>>>> 10bde440
        needsFlush.set(false)
        lastFuture.addListener {
            context.close()
        }
    }

    private fun scheduleFlush() {
        context.executor().execute {
<<<<<<< HEAD
            val writersCountValue = writersCount.get()
            if (needsFlush.get() && isReadComplete.get() && writersCountValue == 0L) {
                context.flush()
                flushes.incrementAndGet()
=======
            if (needsFlush.get() && isReadComplete.get() && writersCount.get() == 0L) {
                context.flush()
>>>>>>> 10bde440
                needsFlush.set(false)
            }
        }
    }

    private fun processCall(call: NettyApplicationCall) {
        val responseMessage = call.response.responseMessage
        val response = call.response

        val requestMessageFuture = if (response.isUpgradeResponse()) {
            processUpgrade(call, responseMessage)
        } else {
<<<<<<< HEAD
            val writersCountValue = writersCount.get()
            if (isReadComplete.get() && writersCountValue == 0L) {
                val f = context.writeAndFlush(responseMessage)
                flushes.incrementAndGet()
=======
            val currentWritersCount = writersCount.get()
            if (isReadComplete.get() && (currentWritersCount == 0L
                    || (!lastContentFlag.get() && currentWritersCount == 1L))
            ) {
                val f = context.writeAndFlush(responseMessage)
>>>>>>> 10bde440
                needsFlush.set(false)
                f
            } else {
                val f = context.write(responseMessage)
                needsFlush.set(true)
                f
            }
        }

        if (responseMessage is FullHttpResponse) {
            val r = finishCall(call, null, requestMessageFuture)
            myInProgress.get()?.decrementAndGet()
            return r
        } else if (responseMessage is Http2HeadersFrame && responseMessage.isEndStream) {
            val r = finishCall(call, null, requestMessageFuture)
            myInProgress.get()?.decrementAndGet()
            return r
        }

        val responseChannel = response.responseChannel
        val bodySize = when {
            responseChannel === ByteReadChannel.Empty -> 0
            responseMessage is HttpResponse -> responseMessage.headers().getInt("Content-Length", -1)
            responseMessage is Http2HeadersFrame -> responseMessage.headers().getInt("content-length", -1)
            else -> -1
        }

        launch(context.executor().asCoroutineDispatcher(), start = CoroutineStart.UNDISPATCHED) {
            processResponseBody(
                call,
                response,
                bodySize,
                requestMessageFuture
            )
<<<<<<< HEAD
            myInProgress.get()?.decrementAndGet()
=======
>>>>>>> 10bde440
        }
    }

    private suspend fun processResponseBody(
        call: NettyApplicationCall,
        response: NettyApplicationResponse,
        bodySize: Int,
        requestMessageFuture: ChannelFuture
    ) {
        try {
            when (bodySize) {
                0 -> processEmpty(call, requestMessageFuture)
                in 1..65536 -> processSmallContent(call, response, bodySize)
                -1 -> processBodyFlusher(call, response, requestMessageFuture)
                else -> processBodyGeneral(call, response, requestMessageFuture)
            }
        } catch (actualException: Throwable) {
            processCallFailed(call, actualException)
        }
    }

    private fun processEmpty(call: NettyApplicationCall, lastFuture: ChannelFuture) {
        return finishCall(call, call.endOfStream(false), lastFuture)
    }

    private suspend fun processSmallContent(call: NettyApplicationCall, response: NettyApplicationResponse, size: Int) {
        val buffer = context.alloc().buffer(size)
        val channel = response.responseChannel
        val start = buffer.writerIndex()

        channel.readFully(buffer.nioBuffer(start, buffer.writableBytes()))
        buffer.writerIndex(start + size)

        val future = context.write(call.transform(buffer, true))
        needsFlush.set(true)

        val lastMessage = response.trailerMessage() ?: call.endOfStream(true)

        finishCall(call, lastMessage, future)
    }

    private suspend fun processBodyGeneral(
        call: NettyApplicationCall,
        response: NettyApplicationResponse,
        requestMessageFuture: ChannelFuture
    ) = processBodyBase(call, response, requestMessageFuture) { _, unflushedBytes ->
        unflushedBytes >= UNFLUSHED_LIMIT
    }

    private suspend fun processBodyFlusher(
        call: NettyApplicationCall,
        response: NettyApplicationResponse,
        requestMessageFuture: ChannelFuture
    ) = processBodyBase(call, response, requestMessageFuture) { channel, unflushedBytes ->
        unflushedBytes >= UNFLUSHED_LIMIT || channel.availableForRead == 0
    }

    private suspend fun processBodyBase(
        call: NettyApplicationCall,
        response: NettyApplicationResponse,
        requestMessageFuture: ChannelFuture,
        flushCondition: (channel: ByteReadChannel, unflushedBytes: Int) -> Boolean
    ) {
        val channel = response.responseChannel

        var unflushedBytes = 0
        var lastFuture: ChannelFuture = requestMessageFuture

        @Suppress("DEPRECATION")
        channel.lookAheadSuspend {
            while (true) {
                val buffer = request(0, 1)
                if (buffer == null) {
                    if (!awaitAtLeast(1)) break
                    continue
                }

                val rc = buffer.remaining()
                val buf = context.alloc().buffer(rc)
                val idx = buf.writerIndex()
                buf.setBytes(idx, buffer)
                buf.writerIndex(idx + rc)

                consumed(rc)
                unflushedBytes += rc

                val message = call.transform(buf, false)

                if (flushCondition.invoke(channel, unflushedBytes)) {
                    context.read()
                    val future = context.writeAndFlush(message)
<<<<<<< HEAD
                    flushes.incrementAndGet()
                    needsFlush.set(true)
=======
                    needsFlush.set(false)
>>>>>>> 10bde440
                    lastFuture = future
                    future.suspendAwait()
                    unflushedBytes = 0
                } else {
                    lastFuture = context.write(message)
                    needsFlush.set(true)
                }
            }
        }

        val lastMessage = response.trailerMessage() ?: call.endOfStream(false)
        finishCall(call, lastMessage, lastFuture)
    }
}

@OptIn(InternalAPI::class)
private fun NettyApplicationResponse.isUpgradeResponse() =
    status()?.value == HttpStatusCode.SwitchingProtocols.value<|MERGE_RESOLUTION|>--- conflicted
+++ resolved
@@ -14,11 +14,9 @@
 import io.netty.handler.codec.http2.*
 import kotlinx.coroutines.*
 import java.io.*
-<<<<<<< HEAD
+import java.util.concurrent.atomic.*
 import java.lang.ref.*
 import java.util.*
-=======
->>>>>>> 10bde440
 import java.util.concurrent.atomic.*
 import kotlin.coroutines.*
 
@@ -31,11 +29,8 @@
     private val context: ChannelHandlerContext,
     override val coroutineContext: CoroutineContext,
     private var writersCount: AtomicLong,
-<<<<<<< HEAD
+    private var lastContentFlag: AtomicBoolean,
     private var myInProgress: WeakReference<AtomicLong>
-=======
-    private var lastContentFlag: AtomicBoolean
->>>>>>> 10bde440
 ) : CoroutineScope {
     private val needsFlush: AtomicBoolean = AtomicBoolean(false)
 
@@ -43,20 +38,6 @@
 
     private var prevCall: ChannelPromise = context.newPromise().also {
         it.setSuccess()
-<<<<<<< HEAD
-    }
-
-    fun markReadingStopped() {
-        isReadComplete.set(true)
-
-        if (needsFlush.get() && writersCount.get() == 0L) {
-            needsFlush.set(false)
-            context.flush()
-            flushes.incrementAndGet()
-        }
-    }
-
-=======
     }
 
     fun markReadingStopped() {
@@ -66,10 +47,10 @@
         if (needsFlush.get() && currentWritersCount == 0L) {
             context.flush()
             needsFlush.set(false)
-        }
-    }
-
->>>>>>> 10bde440
+            flushes.incrementAndGet()
+        }
+    }
+
     fun processResponse(call: NettyApplicationCall) {
         call.previousCallFinished = prevCall
         call.callFinished = context.newPromise()
@@ -114,11 +95,8 @@
         call.isRaw = true
 
         context.flush()
-<<<<<<< HEAD
+        needsFlush.set(false)
         flushes.incrementAndGet()
-=======
->>>>>>> 10bde440
-        needsFlush.set(false)
         return future
     }
 
@@ -139,15 +117,9 @@
             writersCount.decrementAndGet()
             null
         }
-<<<<<<< HEAD
 
         call.callFinished.setSuccess()
 
-=======
-
-        call.callFinished.setSuccess()
-
->>>>>>> 10bde440
         val finishLambda = finishLambda@{
             if (prepareForClose) {
                 close(lastFuture)
@@ -165,11 +137,8 @@
 
     fun close(lastFuture: ChannelFuture) {
         context.flush()
-<<<<<<< HEAD
+        needsFlush.set(false)
         flushes.incrementAndGet()
-=======
->>>>>>> 10bde440
-        needsFlush.set(false)
         lastFuture.addListener {
             context.close()
         }
@@ -177,16 +146,10 @@
 
     private fun scheduleFlush() {
         context.executor().execute {
-<<<<<<< HEAD
-            val writersCountValue = writersCount.get()
-            if (needsFlush.get() && isReadComplete.get() && writersCountValue == 0L) {
-                context.flush()
-                flushes.incrementAndGet()
-=======
             if (needsFlush.get() && isReadComplete.get() && writersCount.get() == 0L) {
                 context.flush()
->>>>>>> 10bde440
                 needsFlush.set(false)
+                flushes.incrementAndGet()
             }
         }
     }
@@ -198,19 +161,13 @@
         val requestMessageFuture = if (response.isUpgradeResponse()) {
             processUpgrade(call, responseMessage)
         } else {
-<<<<<<< HEAD
-            val writersCountValue = writersCount.get()
-            if (isReadComplete.get() && writersCountValue == 0L) {
-                val f = context.writeAndFlush(responseMessage)
-                flushes.incrementAndGet()
-=======
             val currentWritersCount = writersCount.get()
             if (isReadComplete.get() && (currentWritersCount == 0L
                     || (!lastContentFlag.get() && currentWritersCount == 1L))
             ) {
                 val f = context.writeAndFlush(responseMessage)
->>>>>>> 10bde440
                 needsFlush.set(false)
+                flushes.incrementAndGet()
                 f
             } else {
                 val f = context.write(responseMessage)
@@ -244,10 +201,7 @@
                 bodySize,
                 requestMessageFuture
             )
-<<<<<<< HEAD
             myInProgress.get()?.decrementAndGet()
-=======
->>>>>>> 10bde440
         }
     }
 
@@ -339,12 +293,8 @@
                 if (flushCondition.invoke(channel, unflushedBytes)) {
                     context.read()
                     val future = context.writeAndFlush(message)
-<<<<<<< HEAD
+                    needsFlush.set(false)
                     flushes.incrementAndGet()
-                    needsFlush.set(true)
-=======
-                    needsFlush.set(false)
->>>>>>> 10bde440
                     lastFuture = future
                     future.suspendAwait()
                     unflushedBytes = 0
